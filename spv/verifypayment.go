package spv

import (
	"context"

	"golang.org/x/sync/errgroup"

	"github.com/libsv/go-bt/v2"
<<<<<<< HEAD
	"github.com/libsv/go-bt/v2/bscript/interpreter"
=======
>>>>>>> c46106dc
	"github.com/pkg/errors"
)

// VerifyPayment verifies whether or not the txs supplied via the supplied spv.Envelope are valid
func (v *verifier) VerifyPayment(ctx context.Context, initialPayment *Envelope) (bool, error) {
	if initialPayment == nil {
		return false, ErrNilInitialPayment
	}

	// The tip tx is the transaction we're trying to verify, and it should not have a supplied
	// Merkle Proof.
	if initialPayment.IsAnchored() {
		return false, ErrTipTxConfirmed
	}

	valid, err := v.verifyTxs(ctx, initialPayment)
	if err != nil {
		return false, err
	}

	return valid, nil
}

func (v *verifier) verifyTxs(ctx context.Context, payment *Envelope) (bool, error) {
	tx, err := bt.NewTxFromString(payment.RawTx)
	if err != nil {
		return false, err
	}

	// If at the beginning or middle of the tx chain and tx is unconfirmed, fail and error.
	if !payment.IsAnchored() && (payment.Parents == nil || len(payment.Parents) == 0) {
<<<<<<< HEAD
		return false, errors.Wrapf(ErrNoConfirmedTransaction, "tx %s has no confirmed/anchored tx", tx.TxID())
=======
		return false, errors.Wrapf(ErrNoConfirmedTransaction, "tx %s has no confirmed/anchored tx", payment.TxID)
>>>>>>> c46106dc
	}

	// Recurse back to the anchor transactions of the transaction chain and verify forward towards
	// the tip transaction. This way, we check that the first transactions in the chain are anchored
	// to the blockchain through a valid Merkle Proof.
	for parentTxID, parent := range payment.Parents {
		if parent.TxID == "" {
			parent.TxID = parentTxID
		}

		valid, err := v.verifyTxs(ctx, parent)
		if err != nil {
			return false, err
		}
		if !valid {
			return false, nil
		}
	}

	// If a Merkle Proof is provided, assume we are at the anchor/beginning of the tx chain.
	// Verify and return the result.
	if payment.IsAnchored() {
		return v.verifyTxAnchor(ctx, payment)
	}

	// We must verify the tx or else we can not know if any of it's child txs are valid.
	return v.verifyUnconfirmedTx(ctx, tx, payment)
}

func (v *verifier) verifyTxAnchor(ctx context.Context, payment *Envelope) (bool, error) {
	proofTxID := payment.Proof.TxOrID
	if len(proofTxID) != 64 {
		proofTx, err := bt.NewTxFromString(payment.Proof.TxOrID)
		if err != nil {
			return false, err
		}

		proofTxID = proofTx.TxID()
	}

	// If the txid of the Merkle Proof doesn't match the txid provided in the spv.Envelope,
	// fail and error
	if proofTxID != payment.TxID {
<<<<<<< HEAD
		return false, errors.Wrapf(ErrTxIDMismatch, "tx id %s does not match proof tx id %s", payment.TxID, proofTxID)
=======
		return false, errors.Wrapf(ErrTxIDMismatch, "envelope tx id %s does not match proof %s", payment.TxID, proofTxID)
>>>>>>> c46106dc
	}

	valid, _, err := v.VerifyMerkleProofJSON(ctx, payment.Proof)
	if err != nil {
		return false, err
	}

	return valid, nil
}

func (v *verifier) verifyUnconfirmedTx(ctx context.Context, tx *bt.Tx, payment *Envelope) (bool, error) {
	// If no tx inputs have been provided, fail and error
	if len(tx.Inputs) == 0 {
		return false, errors.Wrapf(ErrNoTxInputsToVerify, "tx %s has no inputs to verify", tx.TxID())
	}

<<<<<<< HEAD
	// perform the script validations in parallel
	errs, _ := errgroup.WithContext(ctx)
	for i := range tx.Inputs {
		idx := i // copy current value of i for concurrent use
		errs.Go(func() error {
			input := tx.InputIdx(idx)

			parent, ok := payment.Parents[input.PreviousTxIDStr()]
			if !ok {
				return errors.Wrapf(ErrNotAllInputsSupplied, "tx %s is missing input %d in its parents' envelope", tx.TxID(), idx)
			}

			parentTx, err := bt.NewTxFromString(parent.RawTx)
			if err != nil {
				return err
			}

			output := parentTx.OutputIdx(int(input.PreviousTxOutIndex))
			// If the input is indexing an output that is out of bounds, fail and error
			if output == nil {
				return errors.Wrapf(ErrInputRefsOutOfBoundsOutput, "tx %s input %d is referencing an out of bounds output", tx.TxID(), idx)
			}

			if err = v.eng.Execute(interpreter.ExecutionParams{
				PreviousTxOut: output,
				InputIdx:      idx,
				Tx:            tx,
				Flags:         interpreter.ScriptEnableSighashForkID | interpreter.ScriptUTXOAfterGenesis,
			}); err != nil {
				return errors.Wrap(ErrScriptValidationFailed, err.Error())
			}

			return nil
		})
	}
=======
	for _, input := range tx.Inputs {
		parent, ok := payment.Parents[input.PreviousTxIDStr()]
		if !ok {
			return false, errors.Wrapf(ErrNotAllInputsSupplied, "tx %s is missing input %s in its envelope", tx.TxID(), input.PreviousTxIDStr())
		}

		parentTx, err := bt.NewTxFromString(parent.RawTx)
		if err != nil {
			return false, err
		}

		// If the input is indexing an output that is out of bounds, fail and error
		if int(input.PreviousTxOutIndex) > len(parentTx.Outputs)-1 {
			return false, errors.Wrapf(ErrInputRefsOutOfBoundsOutput,
				"input %s is referring out of bounds output %d", input.PreviousTxIDStr(), input.PreviousTxOutIndex)
		}

		output := parentTx.Outputs[int(input.PreviousTxOutIndex)]
>>>>>>> c46106dc

	if err := errs.Wait(); err != nil {
		return false, err
	}

	return true, nil
}<|MERGE_RESOLUTION|>--- conflicted
+++ resolved
@@ -6,10 +6,7 @@
 	"golang.org/x/sync/errgroup"
 
 	"github.com/libsv/go-bt/v2"
-<<<<<<< HEAD
 	"github.com/libsv/go-bt/v2/bscript/interpreter"
-=======
->>>>>>> c46106dc
 	"github.com/pkg/errors"
 )
 
@@ -34,18 +31,9 @@
 }
 
 func (v *verifier) verifyTxs(ctx context.Context, payment *Envelope) (bool, error) {
-	tx, err := bt.NewTxFromString(payment.RawTx)
-	if err != nil {
-		return false, err
-	}
-
 	// If at the beginning or middle of the tx chain and tx is unconfirmed, fail and error.
 	if !payment.IsAnchored() && (payment.Parents == nil || len(payment.Parents) == 0) {
-<<<<<<< HEAD
-		return false, errors.Wrapf(ErrNoConfirmedTransaction, "tx %s has no confirmed/anchored tx", tx.TxID())
-=======
 		return false, errors.Wrapf(ErrNoConfirmedTransaction, "tx %s has no confirmed/anchored tx", payment.TxID)
->>>>>>> c46106dc
 	}
 
 	// Recurse back to the anchor transactions of the transaction chain and verify forward towards
@@ -71,6 +59,11 @@
 		return v.verifyTxAnchor(ctx, payment)
 	}
 
+	tx, err := bt.NewTxFromString(payment.RawTx)
+	if err != nil {
+		return false, err
+	}
+
 	// We must verify the tx or else we can not know if any of it's child txs are valid.
 	return v.verifyUnconfirmedTx(ctx, tx, payment)
 }
@@ -89,11 +82,7 @@
 	// If the txid of the Merkle Proof doesn't match the txid provided in the spv.Envelope,
 	// fail and error
 	if proofTxID != payment.TxID {
-<<<<<<< HEAD
 		return false, errors.Wrapf(ErrTxIDMismatch, "tx id %s does not match proof tx id %s", payment.TxID, proofTxID)
-=======
-		return false, errors.Wrapf(ErrTxIDMismatch, "envelope tx id %s does not match proof %s", payment.TxID, proofTxID)
->>>>>>> c46106dc
 	}
 
 	valid, _, err := v.VerifyMerkleProofJSON(ctx, payment.Proof)
@@ -110,7 +99,6 @@
 		return false, errors.Wrapf(ErrNoTxInputsToVerify, "tx %s has no inputs to verify", tx.TxID())
 	}
 
-<<<<<<< HEAD
 	// perform the script validations in parallel
 	errs, _ := errgroup.WithContext(ctx)
 	for i := range tx.Inputs {
@@ -146,26 +134,6 @@
 			return nil
 		})
 	}
-=======
-	for _, input := range tx.Inputs {
-		parent, ok := payment.Parents[input.PreviousTxIDStr()]
-		if !ok {
-			return false, errors.Wrapf(ErrNotAllInputsSupplied, "tx %s is missing input %s in its envelope", tx.TxID(), input.PreviousTxIDStr())
-		}
-
-		parentTx, err := bt.NewTxFromString(parent.RawTx)
-		if err != nil {
-			return false, err
-		}
-
-		// If the input is indexing an output that is out of bounds, fail and error
-		if int(input.PreviousTxOutIndex) > len(parentTx.Outputs)-1 {
-			return false, errors.Wrapf(ErrInputRefsOutOfBoundsOutput,
-				"input %s is referring out of bounds output %d", input.PreviousTxIDStr(), input.PreviousTxOutIndex)
-		}
-
-		output := parentTx.Outputs[int(input.PreviousTxOutIndex)]
->>>>>>> c46106dc
 
 	if err := errs.Wait(); err != nil {
 		return false, err
